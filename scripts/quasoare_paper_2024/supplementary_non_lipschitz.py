#!/usr/bin/env python
# -*- coding: utf-8 -*-

## -- Script Meta Data --
## Author  : ler015
## Created : 2025-01-23 Thu 10:46 PM
## Comment : Run a model with flux functions that are not
##           Lipschitz continuous
##
## ------------------------------

import sys, os, re, json, math
import argparse
from string import ascii_letters as letters
from pathlib import Path
import time
from datetime import datetime

import warnings
warnings.filterwarnings("ignore")

import numpy as np
import pandas as pd

import matplotlib.pyplot as plt
from matplotlib import ticker
import matplotlib.dates as mdates

from hydrodiy.io import csv, iutils
from hydrodiy.plot import putils

from pyquasoare import approx, steady, benchmarks, models, slow

import hdf5_utils
import data_utils

#----------------------------------------------------------------------
# @Config
#----------------------------------------------------------------------
# Get model name and siteid
model_name = "SQ"
siteid = "203024"

# List of ODE ode_methods
ode_methods = ["radau", "c_quasoare_3",
               "c_quasoare_10",
               "c_quasoare_50"]

start_daily = "2010-01-01"
end_daily = "2022-12-31"

start_hourly = "2022-02-01"
end_hourly = "2022-04-10"

# Storage exponent
<<<<<<< HEAD
nus = [0.5, 0.4, 0.3]
=======
nus = [0.5]
>>>>>>> 3605e6c5

# Plot config
fdpi = 300
col_ana = "grey"
ls_ana = "--"
lw_ana = 3

col_qua = {
    3: "cornflowerblue",
    10: "tab:blue",
    50: "navy"
    }
ls_qua = "-"
lw_qua = {
    3: 2,
    10: 3,
    50: 3
    }

col_rad = "tab:orange"
ls_rad = "-"
lw_rad = 6

putils.set_mpl(font_size=13)

#----------------------------------------------------------------------
# @Folders
#----------------------------------------------------------------------
source_file = Path(__file__).resolve()
froot = source_file.parent.parent.parent

fimg = froot / "images" / "supplementary_non_lipschitz"
fimg.mkdir(exist_ok=True, parents=True)

#----------------------------------------------------------------------
# @Logging
#----------------------------------------------------------------------
basename = source_file.stem
LOGGER = iutils.get_logger(basename)

#----------------------------------------------------------------------
# @Process
#----------------------------------------------------------------------
LOGGER.info("Load data")

# Prepare data for models
hourly = data_utils.get_data(siteid, "hourly").loc[start_hourly:end_hourly]
inflows = hourly.loc[:, "STREAMFLOW_UP[m3/sec]"].interpolate()
q0 = inflows.quantile(0.9)

# Run models
# .. model setup
timestep = 3600. # time step in seconds
# store q0 for 6 hours
<<<<<<< HEAD
param = q0*timestep*6
=======
param = q0*timestep*12
>>>>>>> 3605e6c5

# Initial condition
s0 = 1e-1

# Tick formatter function for plotting
def get_base_expon(x):
    base, expon = re.split("e", f"{x:1.1e}")
    if set(expon[1:]) == {"0"}:
        expon = None
    else:
        expon = expon[0] + re.sub("^0+", "", expon[1:])
        expon = f"$10^{{{expon}}}$"
    return base, expon

def power_formatter(x, pos):
    base, expon = get_base_expon(x)
    if expon is None:
        return base
    else:
        return base + r"$\times$" + expon

def power_formatter_return(x, pos):
    base, expon = get_base_expon(x)
    if expon is None:
        return base
    else:
        return base + "\n" + r"$\times$" + expon


# Loop over routing exponent
for nu in nus:
    LOGGER.info(f"Dealing with nu = {nu:0.1f}")

    # .. fluxes functions
    fluxes, dfluxes = benchmarks.nonlinrouting_fluxes_noscaling(nu)

    # Run model
    theta = param
    time_index = hourly.index
    nval = len(inflows)
    scalings = np.column_stack([inflows/theta, \
                                q0/theta*np.ones(nval)])

    # Loop over ODE ode_method
    simall = []
    flux_approx = {}
    nodes = {}

    for ode_method in ode_methods:
        LOGGER.info(f"{ode_method} - start", ntab=1)
        ode_text = re.sub("c_", "", ode_method)

        if ode_method == "radau":
            # Numerical solver
            tstart = time.time()
            niter, s1, sim = slow.numerical_model(fluxes, dfluxes,
                                                  scalings, s0,
                                                  timestep,
                                                  method="Radau")
            runtime = (time.time()-tstart)*1e3
            sim = param*np.abs(sim) / timestep
            s1_min = np.nanmin(s1)
            s1_max = np.nanmax(s1)
            alpha_min, alpha_max = np.nan, np.nan

        elif re.search("quasoare", ode_method):
            # first go at alphas
            opt = 0 if re.search("lin", ode_method) else 1
            alphas = np.linspace(0, 5., 500)
            amat, bmat, cmat, cst = approx.quad_coefficient_matrix(fluxes,
                                                     alphas,
                                                     approx_opt=opt)
            stdy = steady.quad_steady_scalings(alphas, scalings,
                                               amat, bmat, cmat)

            # second go at alphas
            nalphas = int(re.sub(".*_", "", ode_method))
            alpha_min = 0.
            alpha_max = np.nanmax(stdy)
            alphas = np.linspace(alpha_min, alpha_max, nalphas)
            amat, bmat, cmat, cst = approx.quad_coefficient_matrix(fluxes,
                                                                   alphas,
                                                                   approx_opt=opt)
            nfluxes = amat.shape[1]
            mean_scalings = scalings.mean(axis=0)*param
            no = {f"flux{ifx+1}": pd.Series([fluxes[ifx](a)*mean_scalings[ifx] for a in alphas],
                                          index=alphas) for ifx in range(nfluxes)}
            nodes[ode_text] = pd.DataFrame(no)

            # Store flux approximation
            xx = np.linspace(alpha_min, alpha_max, 500)
            fx = approx.quad_fun_from_matrix(alphas, amat, bmat, cmat, xx)

            # .. multiply by average scaling times store capacity
            #    to obtain sensible values
            fx *= mean_scalings[None, :]

            dfx = np.empty(fx.shape[0], dtype=hdf5_utils.FLUXES_DTYPE)
            dfx["s"] = xx
            for iflux in range(4):
                if iflux < nfluxes:
                    f = np.array([fluxes[iflux](x)*mean_scalings[iflux]
                                  for x in xx])
                    dfx[f"flux{iflux+1}_true"] = f
                    dfx[f"flux{iflux+1}_approx"] = fx[:, iflux]
                else:
                    dfx[f"flux{iflux+1}_true"] = np.nan
                    dfx[f"flux{iflux+1}_approx"] = np.nan

            dfx = pd.DataFrame(dfx)
            flux_approx[ode_text] = dfx

            # Run model
            quad_model = models.quad_model if ode_method.startswith("c")\
                else slow.quad_model
            tstart = time.time()
            try:
                niter, s1, sim = quad_model(alphas, scalings,
                                            amat, bmat, cmat,
                                            s0, timestep)
                runtime = (time.time()-tstart)*1e3
                sim = param*np.abs(sim)/timestep
                s1_min = np.nanmin(s1)
                s1_max = np.nanmax(s1)
            except Exception as err:
                LOGGER.error(f"Error in {ode_method} run")
                LOGGER.error(str(err))
                sim = None

        if sim is not None:
            otxt = re.sub("c_", "", ode_method)
            cols = [f"qin", f"{otxt}_qout"]
            s = pd.DataFrame(sim, columns=cols, index=inflows.index)
            s.loc[:, f"{otxt}_s"] = s1
            cc = s.columns if ode_method == "radau" else \
                [cn for cn in s.columns if cn != "qin"]
            simall.append(s.loc[:, cc])

    simall = pd.concat(simall, axis=1)

    # Plot
    plt.close("all")

    mosaic = [[om for om in flux_approx]]
    ncols = len(mosaic[0])
    fig = plt.figure(figsize=(5*ncols, 5),
                     layout="constrained")
    axs = fig.subplot_mosaic(mosaic)

    # .. fluxes
    for iom, (om, dfx) in enumerate(flux_approx.items()):
        ax = axs[om]

        # True
        s = dfx.s/theta
        y = dfx.flux2_true
        ax.plot(s, y, color=col_ana, lw=lw_ana,
                linestyle=ls_ana, label="True flux function")

        # Approx
        s = dfx.s/theta
        y = dfx.flux2_approx
        npts = int(re.sub(".*_", "", om))
        lw = 2
        ax.plot(s, y, color=col_qua[npts],
                lw=lw, linestyle=ls_qua,
                label="QuaSoARe interpolation")

        # Nodes
        no = nodes[om]
        s = no.index/theta
        y = no.flux2
        ax.plot(s, y, "s",
                color="tab:red",
                label="Interpolation nodes")

        # Decorate
        ax.legend(loc=1)
        unit = "m$^3$ s$^{-1}$"
        n = re.sub(".*_", "", om)
        title = f"({letters[iom]}) Outflow flux function"\
                + f"\n  QuaSoARe {n} nodes"
        ax.set(xlabel="Store filling level $S/{\\theta}$ [-]",
               ylabel=f"Instantaneous flux [{unit}]",
               title=title)
        ax.xaxis.set_major_formatter(power_formatter_return)
        ax.yaxis.set_major_locator(ticker.MaxNLocator(5))

<<<<<<< HEAD
    fp = fout / f"nonlipschitz_flux_approximation_nu{nu:0.1f}.png"
=======
    fp = fimg / f"nonlipschitz_flux_approximation_nu{nu:0.1f}.png"
>>>>>>> 3605e6c5
    fig.savefig(fp, dpi=fdpi)

    # .. time series
    fig = plt.figure(figsize=(12, 8), layout="constrained")
    mosaic = [["s"], ["qout"]]
    axs = fig.subplot_mosaic(mosaic)
    start = "2022-02-20"
    end = "2022-03-10"

    for ivar, varn in enumerate(["s", "qout"]):
        ax = axs[varn]
        for iom, om in enumerate(ode_methods):
            omt = re.sub("c_", "", om)
            se = simall.loc[start:end, f"{omt}_{varn}"]
            if varn == "s":
                se /= theta
                varname = "Storage filling level"
            else:
                varname = "Simulated streamflow"

            if re.search("quas", om):
                npts = int(re.sub(".*_", "", om))
                col = col_qua[npts]
                lw = lw_qua[npts]
                lab = f"QuaSoARe {npts} nodes"
            else:
                col = col_rad
                lw = 4
                lab = omt.title()

            ls = "-"
            ax.plot(se, color=col, lw=lw,
                    linestyle=ls,
                    label=lab)

            #if varn == "qout" and iom == 0:
            #    ax.plot(inflows.loc[start:end], "k--", label="inflows", lw=1)

        ax.legend(loc=2)

        title = f"({letters[ivar]}) {varname}"
        unit = "-" if varn == "s" else "m$^3$ s$^{-1}$"
        ylab = "Streamflow" if varn=="qout" else "Store level"
        ylab = f"{ylab} [{unit}]"
        ax.set(ylabel=ylab, title=title)

        fmt = mdates.ConciseDateFormatter(ax.xaxis.get_major_locator())
        ax.xaxis.set_major_formatter(fmt)

        if varn == "s":
            ax.yaxis.set_major_formatter(power_formatter)

<<<<<<< HEAD
    fp = fout / f"nonlipschitz_simulations_nu{nu:0.1f}.png"
=======
    fp = fimg / f"nonlipschitz_simulations_nu{nu:0.1f}.png"
>>>>>>> 3605e6c5
    fig.savefig(fp, dpi=fdpi)

LOGGER.completed()
<|MERGE_RESOLUTION|>--- conflicted
+++ resolved
@@ -53,11 +53,7 @@
 end_hourly = "2022-04-10"
 
 # Storage exponent
-<<<<<<< HEAD
-nus = [0.5, 0.4, 0.3]
-=======
 nus = [0.5]
->>>>>>> 3605e6c5
 
 # Plot config
 fdpi = 300
@@ -112,11 +108,7 @@
 # .. model setup
 timestep = 3600. # time step in seconds
 # store q0 for 6 hours
-<<<<<<< HEAD
-param = q0*timestep*6
-=======
 param = q0*timestep*12
->>>>>>> 3605e6c5
 
 # Initial condition
 s0 = 1e-1
@@ -305,11 +297,7 @@
         ax.xaxis.set_major_formatter(power_formatter_return)
         ax.yaxis.set_major_locator(ticker.MaxNLocator(5))
 
-<<<<<<< HEAD
-    fp = fout / f"nonlipschitz_flux_approximation_nu{nu:0.1f}.png"
-=======
     fp = fimg / f"nonlipschitz_flux_approximation_nu{nu:0.1f}.png"
->>>>>>> 3605e6c5
     fig.savefig(fp, dpi=fdpi)
 
     # .. time series
@@ -362,11 +350,7 @@
         if varn == "s":
             ax.yaxis.set_major_formatter(power_formatter)
 
-<<<<<<< HEAD
-    fp = fout / f"nonlipschitz_simulations_nu{nu:0.1f}.png"
-=======
     fp = fimg / f"nonlipschitz_simulations_nu{nu:0.1f}.png"
->>>>>>> 3605e6c5
     fig.savefig(fp, dpi=fdpi)
 
-LOGGER.completed()
+LOGGER.completed()